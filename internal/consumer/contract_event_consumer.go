--- conflicted
+++ resolved
@@ -17,16 +17,8 @@
 )
 
 const (
-<<<<<<< HEAD
-	teslaIntegrationID               = 2
-	contractEventType                = "zone.dimo.contract.event"
-	syntheticDeviceNodeMinted        = "SyntheticDeviceNodeMinted"
-	syntheticDeviceNodeMintedEventID = "0x5a560c1adda92bd6cbf9c891dc38e9e2973b7963493f2364caa40a4218346280"
-	syntheticDeviceNodeBurnedEventID = "0xe4edc3c1f917608d486e02df63af34158f185b78cef44615aebee26c09064122"
-=======
 	teslaIntegrationID int64 = 2
 	contractEventType        = "zone.dimo.contract.event"
->>>>>>> b9a46238
 )
 
 type contractEventData struct {
