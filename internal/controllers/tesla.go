package controllers

import (
	"context"
	"fmt"
	"github.com/DIMO-Network/shared/pkg/cipher"
	"github.com/DIMO-Network/shared/pkg/db"
	"github.com/volatiletech/null/v8"
	"github.com/volatiletech/sqlboiler/v4/boil"
	"slices"
	"strconv"
	"strings"
	"time"

	"github.com/DIMO-Network/shared/pkg/logfields"
	"github.com/DIMO-Network/tesla-oracle/internal/config"
	"github.com/DIMO-Network/tesla-oracle/internal/controllers/helpers"
	"github.com/DIMO-Network/tesla-oracle/internal/models"
	"github.com/DIMO-Network/tesla-oracle/internal/onboarding"
	"github.com/DIMO-Network/tesla-oracle/internal/service"
<<<<<<< HEAD
	mod "github.com/DIMO-Network/tesla-oracle/models"
=======
	dbmodels "github.com/DIMO-Network/tesla-oracle/models"
>>>>>>> f739314d
	"github.com/ethereum/go-ethereum/common"
	"github.com/friendsofgo/errors"
	"github.com/gofiber/fiber/v2"
	"github.com/golang-jwt/jwt/v5"
	"github.com/prometheus/client_golang/prometheus"
	"github.com/prometheus/client_golang/prometheus/promauto"
	"github.com/rs/zerolog"
	"github.com/volatiletech/null/v8"
)

type CredStore interface {
	Store(ctx context.Context, user common.Address, cred *service.Credential) error
	Retrieve(_ context.Context, user common.Address) (*service.Credential, error)
}

type TeslaController struct {
	settings       *config.Settings
	logger         *zerolog.Logger
	fleetAPISvc    service.TeslaFleetAPIService
	ddSvc          service.DeviceDefinitionsAPIService
	identitySvc    service.IdentityAPIService
	requiredScopes []string
	store          CredStore
<<<<<<< HEAD
	Dbc            func() *db.ReaderWriter
}

func NewTeslaController(settings *config.Settings, logger *zerolog.Logger, teslaFleetAPISvc service.TeslaFleetAPIService, ddSvc service.DeviceDefinitionsAPIService, identitySvc service.IdentityAPIService, store CredStore, Dbc func() *db.ReaderWriter) *TeslaController {
=======
	onboarding     *service.Vehicle
}

func NewTeslaController(settings *config.Settings, logger *zerolog.Logger, teslaFleetAPISvc service.TeslaFleetAPIService, ddSvc service.DeviceDefinitionsAPIService, identitySvc service.IdentityAPIService, store CredStore, onboardingSvc *service.Vehicle) *TeslaController {
>>>>>>> f739314d
	var requiredScopes []string
	if settings.TeslaRequiredScopes != "" {
		requiredScopes = strings.Split(settings.TeslaRequiredScopes, ",")
	}

	return &TeslaController{
		settings:       settings,
		logger:         logger,
		fleetAPISvc:    teslaFleetAPISvc,
		ddSvc:          ddSvc,
		identitySvc:    identitySvc,
		requiredScopes: requiredScopes,
		store:          store,
<<<<<<< HEAD
		Dbc:            Dbc,
=======
		onboarding:     onboardingSvc,
>>>>>>> f739314d
	}
}

// GetSettings
// @Summary Get tesla-related configuration parameters
// @Description Get config params for frontend app
// @Tags Settings
// @Produce json
// @Success 200
// @Security     BearerAuth
// @Router /v1/tesla/settings [get]
func (t *TeslaController) GetSettings(c *fiber.Ctx) error {
	payload := TeslaSettingsResponse{
		TeslaClientID:    t.settings.TeslaClientID,
		TeslaAuthURL:     t.settings.TeslaAuthURL,
		TeslaRedirectURI: t.settings.TeslaRedirectURL,
	}
	return c.JSON(payload)
}

type TeslaSettingsResponse struct {
	TeslaAuthURL     string `json:"authUrl"`
	TeslaClientID    string `json:"clientId"`
	TeslaRedirectURI string `json:"redirectUri"`
}

type partialTeslaClaims struct {
	jwt.RegisteredClaims
	Scopes []string `json:"scp"`

	// For debugging.
	OUCode string `json:"ou_code"`
}

var teslaCodeFailureCount = promauto.NewCounterVec(
	prometheus.CounterOpts{
		Namespace: "tesla_oracle",
		Subsystem: "tesla",
		Name:      "code_exchange_failures_total",
		Help:      "Known strains of failure during Tesla authorization code exchange and ensuing vehicle display.",
	},
	[]string{"type"},
)

// TelemetrySubscribe godoc
// @Summary     Subscribe vehicle for Tesla Telemetry Data
// @Description Subscribes a vehicle for telemetry data using the provided vehicle token ID and authorization details in the request body.
// @Tags        tesla,subscribe
// @Accept      json
// @Produce     json
// @Param       vehicleTokenId path string true "Vehicle Token ID"
// @Param       body CompleteOAuthExchangeRequest  "Authorization details"
// @Security    BearerAuth
// @Success     200 {object} map[string]string "Successfully subscribed to vehicle telemetry."
// @Failure     400 {object} fiber.Error "Bad Request"
// @Failure     401 {object} fiber.Error "Unauthorized"
// @Failure     404 {object} fiber.Error "Vehicle not found or owner information is missing."
// @Failure     500 {object} fiber.Error "Internal server error"
// @Router      /v1/tesla/telemetry/subscribe/{vehicleTokenId} [post]
func (t *TeslaController) TelemetrySubscribe(c *fiber.Ctx) error {
	vehicleTokenId := c.Params("vehicleTokenId")
	if vehicleTokenId == "" {
		t.logger.Warn().Msg("VehicleTokenId is missing in the request path.")
		return fiber.NewError(fiber.StatusBadRequest, "VehicleTokenId is required in the request path.")
	}

	// Logger setup
	logger := helpers.GetLogger(c, t.logger).With().
		Str("Name", "Telemetry/Subscribe").
		Logger()

	logger.Debug().Msg("Received telemetry subscribe request.")

	// Fetch wallet address
	walletAddress := helpers.GetWallet(c)
	if walletAddress != t.settings.MobileAppDevLicense {
		return fiber.NewError(fiber.StatusUnauthorized, fmt.Sprintf("Dev license %s is not allowed to subscribe to telemetry.", walletAddress.Hex()))
	}

	// Call identity to retrieve SyntheticDevice Address
	vehicle, err := t.fetchVehicle(vehicleTokenId)
	if err != nil {
		return err
	}

	// finish getting the access token
	teslaAuth, err := t.getAccessToken(c)
	if err != nil {
		logger.Err(err).Msg("Failed to get access token.")
		return err
	}

	// get VIN using the synthetic device address
	// TODO implement transactions handling here
	device, err := mod.SyntheticDevices(
		mod.SyntheticDeviceWhere.Address.EQ(common.HexToAddress(vehicle.SyntheticDevice.Address).Bytes()),
	).One(c.Context(), t.Dbc().Reader)
	if err != nil {
		logger.Err(err).Msg("Failed to find synthetic device.")
		return fiber.NewError(fiber.StatusInternalServerError, "Failed to find synthetic device.")
	}

	// Call SubscribeForTelemetryData
	if err := t.fleetAPISvc.SubscribeForTelemetryData(c.Context(), teslaAuth.AccessToken, device.Vin); err != nil {
		logger.Err(err).Msg("Error registering for telemetry")
		var subErr *service.TeslaSubscriptionError
		if errors.As(err, &subErr) {
			switch subErr.Type {
			case service.KeyUnpaired:
				return fiber.NewError(fiber.StatusBadRequest, "Virtual key not paired with vehicle.")
			case service.UnsupportedVehicle:
				return fiber.NewError(fiber.StatusBadRequest, "Pre-2021 Model S and X do not support telemetry.")
			case service.UnsupportedFirmware:
				return fiber.NewError(fiber.StatusBadRequest, "Vehicle firmware version is earlier than 2024.26.")
			}
		}
		return fiber.NewError(fiber.StatusInternalServerError, "Failed to update telemetry configuration.")
	}

	// We know refresh token ttl is 3 months, so we set it to 3 months from now.
	refreshExpiry := time.Now().AddDate(0, 3, 0)
	err = t.UpdateCredsAndStatusToSuccess(c.Context(), device, teslaAuth.AccessToken, teslaAuth.RefreshToken, teslaAuth.Expiry, refreshExpiry)
	if err != nil {
		return err
	}

	logger.Info().Msg("Successfully subscribed to telemetry.")
	return c.JSON(fiber.Map{"message": "Successfully subscribed to vehicle telemetry."})
}

// UnsubscribeTelemetry godoc
// @Summary     Unsubscribe vehicle from Tesla Telemetry Data
// @Description Unsubscribes a vehicle from telemetry data using the provided vehicle token ID.
// @Tags        tesla,unsubscribe
// @Accept      json
// @Produce     json
// @Param       vehicleTokenId path string true "Vehicle Token ID"
// @Security    BearerAuth
// @Success     200 {object} map[string]string "Successfully unsubscribed from telemetry data."
// @Failure     400 {object} fiber.Error "Bad Request"
// @Failure     401 {object} fiber.Error "Unauthorized"
// @Failure     404 {object} fiber.Error "Vehicle not found or owner information is missing."
// @Failure     500 {object} fiber.Error "Internal server error"
// @Router      /v1/tesla/telemetry/unsubscribe/{vehicleTokenId} [post]
func (t *TeslaController) UnsubscribeTelemetry(c *fiber.Ctx) error {
	vehicleTokenId := c.Params("vehicleTokenId")
	if vehicleTokenId == "" {
		t.logger.Warn().Msg("VehicleTokenId is missing in the request path.")
		return fiber.NewError(fiber.StatusBadRequest, "VehicleTokenId is required in the request path.")
	}

	// Logger setup
	logger := helpers.GetLogger(c, t.logger).With().
		Str("Name", "Telemetry/Unsubscribe").
		Logger()

	logger.Info().Msg("Received telemetry unsubscribe request.")

	// Fetch wallet address
	walletAddress := helpers.GetWallet(c)
	if walletAddress != t.settings.MobileAppDevLicense {
		return fiber.NewError(fiber.StatusUnauthorized, fmt.Sprintf("Dev license %s is not allowed to unsubscribe from telemetry.", walletAddress.Hex()))
	}

	// Retrieve Tesla OAuth credentials from the store
	vehicle, err := t.fetchVehicle(vehicleTokenId)
	if err != nil {
		return err
	}

	// Get partners token
	partnersTokenResp, err := t.fleetAPISvc.GetPartnersToken(c.Context())
	if err != nil {
		logger.Err(err).Msg("Failed to get partners token.")
		return fiber.NewError(fiber.StatusInternalServerError, "Failed to get partners token.")
	}

	// Validate access token
	if partnersTokenResp.AccessToken == "" {
		return fmt.Errorf("partners token access token is empty")
	}

	// get VIN using the synthetic device address
	device, err := mod.SyntheticDevices(
		mod.SyntheticDeviceWhere.Address.EQ(common.HexToAddress(vehicle.SyntheticDevice.Address).Bytes())).One(c.Context(), t.Dbc().Reader)
	if err != nil {
		logger.Err(err).Msg("Failed to find synthetic device.")
		return fiber.NewError(fiber.StatusInternalServerError, "Failed to find synthetic device.")
	}

	// Call the UnSubscribeFromTelemetryData function
	err = t.fleetAPISvc.UnSubscribeFromTelemetryData(c.Context(), partnersTokenResp.AccessToken, device.Vin)
	if err != nil {
		logger.Err(err).Str("vin", device.Vin).Msg("Failed to unsubscribe from telemetry data")
		return fiber.NewError(fiber.StatusInternalServerError, "Failed to unsubscribe from telemetry data")
	}

	device.SubscriptionStatus = null.String{String: "inactive", Valid: true}
	// update synthetic device status
	_, err = device.Update(c.Context(), t.Dbc().Writer, boil.Infer())
	if err != nil {
		logger.Err(err).Msg("Failed to update synthetic device status.")
		return fiber.NewError(fiber.StatusInternalServerError, "Failed to update synthetic device status.")
	}

	logger.Info().Msg("Successfully unsubscribed from telemetry.")
	return c.Status(fiber.StatusOK).JSON(fiber.Map{
		"message": "Successfully unsubscribed from telemetry data",
	})
}

func (t *TeslaController) ListVehicles(c *fiber.Ctx) error {
	walletAddress := helpers.GetWallet(c)
	logger := helpers.GetLogger(c, t.logger)

	teslaAuth, err := t.getAccessToken(c)
	if err != nil {
		return err
	}

	var claims partialTeslaClaims
	_, _, err = jwt.NewParser().ParseUnverified(teslaAuth.AccessToken, &claims)
	if err != nil {
		return fiber.NewError(fiber.StatusBadRequest, "Code exchange returned an unparseable access token.")
	}

	var missingScopes []string
	for _, scope := range t.requiredScopes {
		if !slices.Contains(claims.Scopes, scope) {
			missingScopes = append(missingScopes, scope)
		}
	}

	if len(missingScopes) != 0 {
		return fiber.NewError(fiber.StatusBadRequest, fmt.Sprintf("Missing scopes %s.", strings.Join(missingScopes, ", ")))
	}

	// Save tesla oauth credentials in cache
	if err := t.store.Store(c.Context(), walletAddress, &service.Credential{
		AccessToken:  teslaAuth.AccessToken,
		RefreshToken: teslaAuth.RefreshToken,
		Expiry:       teslaAuth.Expiry,
	}); err != nil {
		return fmt.Errorf("error persisting credentials: %w", err)
	}

	vehicles, err := t.fleetAPISvc.GetVehicles(c.Context(), teslaAuth.AccessToken)
	if err != nil {
		logger.Err(err).Str("subject", claims.Subject).Str("ouCode", claims.OUCode).Interface("audience", claims.Audience).Msg("Error retrieving vehicles.")
		if errors.Is(err, service.ErrWrongRegion) {
			teslaCodeFailureCount.WithLabelValues("wrong_region").Inc()
			return fiber.NewError(fiber.StatusInternalServerError, "Region detection failed. Waiting on a fix from Tesla.")
		}
		return fiber.NewError(fiber.StatusInternalServerError, "Couldn't fetch vehicles from Tesla.")
	}

	decodeStart := time.Now()
	response := make([]TeslaVehicle, 0, len(vehicles))
	for _, v := range vehicles {
		ddRes, err := t.decodeTeslaVIN(v.VIN)
		if err != nil {
			teslaCodeFailureCount.WithLabelValues("vin_decode").Inc()
			logger.Err(err).Str("vin", v.VIN).Msg("Failed to decode Tesla VIN.")
			return fiber.NewError(fiber.StatusFailedDependency, "An error occurred completing tesla authorization")
		}

		record, err := t.onboarding.GetVehicleByVin(c.Context(), v.VIN)
		if err != nil {
			if !errors.Is(err, service.ErrVehicleNotFound) {
				logger.Err(err).Str("vin", v.VIN).Msg("Failed to fetch record.")
			}
		}

		if record == nil {
			err = t.onboarding.InsertVinToDB(c.Context(), &dbmodels.Onboarding{
				Vin:                v.VIN,
				DeviceDefinitionID: null.String{String: ddRes.DeviceDefinitionID, Valid: true},
				OnboardingStatus:   onboarding.OnboardingStatusVendorValidationSuccess,
				ExternalID:         null.String{String: strconv.Itoa(v.ID), Valid: true},
			})

			if err != nil {
				return fiber.NewError(fiber.StatusInternalServerError, "Failed to create onboarding record.")
			}
		}

		response = append(response, TeslaVehicle{
			ExternalID: strconv.Itoa(v.ID),
			VIN:        v.VIN,
			Definition: DeviceDefinition{
				Make:               ddRes.Manufacturer.Name,
				Model:              ddRes.Model,
				Year:               ddRes.Year,
				DeviceDefinitionID: ddRes.DeviceDefinitionID,
			},
		})
	}
	logger.Info().Msgf("Took %s to \"decode\" %d Tesla VINs.", time.Since(decodeStart), len(vehicles))

	vehicleResp := &CompleteOAuthExchangeResponseWrapper{
		Vehicles: response,
	}

	return c.JSON(vehicleResp)
}

func (t *TeslaController) getAccessToken(c *fiber.Ctx) (*service.TeslaAuthCodeResponse, error) {
	var reqBody CompleteOAuthExchangeRequest
	if err := c.BodyParser(&reqBody); err != nil {
		return nil, fiber.NewError(fiber.StatusBadRequest, "Couldn't parse JSON request body.")
	}

	if reqBody.AuthorizationCode == "" {
		return nil, fiber.NewError(fiber.StatusBadRequest, "No authorization code provided.")
	}
	if reqBody.RedirectURI == "" {
		return nil, fiber.NewError(fiber.StatusBadRequest, "No redirect URI provided.")
	}

	teslaAuth, err := t.fleetAPISvc.CompleteTeslaAuthCodeExchange(c.Context(), reqBody.AuthorizationCode, reqBody.RedirectURI)
	if err != nil {
		if errors.Is(err, service.ErrInvalidAuthCode) {
			teslaCodeFailureCount.WithLabelValues("auth_code").Inc()
			return nil, fiber.NewError(fiber.StatusBadRequest, "Authorization code invalid, expired, or revoked. Retry login.")
		}
		return nil, fiber.NewError(fiber.StatusInternalServerError, "failed to get tesla authCode:"+err.Error())
	}

	if teslaAuth.RefreshToken == "" {
		return nil, fiber.NewError(fiber.StatusBadRequest, "Code exchange did not return a refresh token. Make sure you've granted offline_access.")
	}
	return teslaAuth, nil
}

// fetchVehicle retrieves a vehicle from identity-api by its token ID.
func (tc *TeslaController) fetchVehicle(vehicleTokenId string) (*models.Vehicle, error) {
	tokenID, convErr := helpers.StringToInt64(vehicleTokenId)
	if convErr != nil {
		tc.logger.Err(convErr).Msg("Failed to convert vehicleTokenId to int64.")
		return nil, fiber.NewError(fiber.StatusBadRequest, "Invalid vehicle token ID format.")
	}
	vehicle, vehErr := tc.identitySvc.FetchVehicleByTokenID(tokenID)
	if vehErr != nil {
		tc.logger.Err(vehErr).Msg("Failed to fetch vehicle by token ID.")
		return nil, fiber.NewError(fiber.StatusInternalServerError, "Failed to fetch vehicle information.")
	}

	if vehicle == nil || vehicle.Owner == "" || vehicle.SyntheticDevice.Address == "" {
		tc.logger.Warn().Msg("Vehicle not found or owner information or synthetic device address is missing.")
		return nil, fiber.NewError(fiber.StatusNotFound, "Vehicle not found or owner information or synthetic device address is missing.")
	}
	return vehicle, nil
}

// CompleteOAuthExchangeRequest request object for completing tesla OAuth
type CompleteOAuthExchangeRequest struct {
	AuthorizationCode string `json:"authorizationCode"`
	RedirectURI       string `json:"redirectUri"`
}

type CompleteOAuthExchangeResponseWrapper struct {
	Vehicles []TeslaVehicle `json:"vehicles"`
}

type TeslaVehicle struct {
	ExternalID string           `json:"externalId"`
	VIN        string           `json:"vin"`
	Definition DeviceDefinition `json:"definition"`
}

type DeviceDefinition struct {
	Make               string `json:"make"`
	Model              string `json:"model"`
	Year               int    `json:"year"`
	DeviceDefinitionID string `json:"id"`
}

func (t *TeslaController) decodeTeslaVIN(vin string) (*models.DeviceDefinition, error) {
	decodeVIN, err := t.ddSvc.DecodeVin(vin, "USA")
	if err != nil {
		return nil, err
	}

	dd, err := t.getOrWaitForDeviceDefinition(decodeVIN.DeviceDefinitionID)
	if err != nil {
		return nil, err
	}

	return dd, nil
}

func (t *TeslaController) getOrWaitForDeviceDefinition(deviceDefinitionID string) (*models.DeviceDefinition, error) {
	t.logger.Debug().Str(logfields.DefinitionID, deviceDefinitionID).Msg("Waiting for device definition")
	for i := 0; i < 12; i++ {
		definition, err := t.identitySvc.FetchDeviceDefinitionByID(deviceDefinitionID)
		if err != nil || definition == nil || definition.DeviceDefinitionID == "" {
			time.Sleep(5 * time.Second)
			t.logger.Debug().Str(logfields.DefinitionID, deviceDefinitionID).Msgf("Still waiting, retry %d", i+1)
			continue
		}
		return definition, nil
	}

	return nil, errors.New("device definition not found")
}

// UpdateCredsAndStatusToSuccess stores the given credential for the given synthDevice.
// This function encrypts the access and refresh tokens before saving them to the database.
// TODO implement encryption using KMS
func (t *TeslaController) UpdateCredsAndStatusToSuccess(c context.Context, synthDevice *mod.SyntheticDevice, accessToken string, refreshToken string, accessExpiry, refreshExpiry time.Time) error {
	cipher := new(cipher.ROT13Cipher)

	encAccess, err := cipher.Encrypt(accessToken)
	if err != nil {
		return fmt.Errorf("failed to encrypt access token: %w", err)
	}
	synthDevice.AccessToken = encAccess
	synthDevice.AccessExpiresAt = accessExpiry

	encRefresh, err := cipher.Encrypt(refreshToken)
	if err != nil {
		return fmt.Errorf("failed to encrypt access token: %w", err)
	}
	synthDevice.RefreshToken = encRefresh
	synthDevice.RefreshExpiresAt = refreshExpiry

	// update status
	synthDevice.SubscriptionStatus = null.String{String: "active", Valid: true}

	// Save the changes to the database
	// todo add transaction handling
	_, err = synthDevice.Update(c, t.Dbc().Writer, boil.Infer())
	if err != nil {
		return err
	}

	return nil
}<|MERGE_RESOLUTION|>--- conflicted
+++ resolved
@@ -18,11 +18,7 @@
 	"github.com/DIMO-Network/tesla-oracle/internal/models"
 	"github.com/DIMO-Network/tesla-oracle/internal/onboarding"
 	"github.com/DIMO-Network/tesla-oracle/internal/service"
-<<<<<<< HEAD
-	mod "github.com/DIMO-Network/tesla-oracle/models"
-=======
 	dbmodels "github.com/DIMO-Network/tesla-oracle/models"
->>>>>>> f739314d
 	"github.com/ethereum/go-ethereum/common"
 	"github.com/friendsofgo/errors"
 	"github.com/gofiber/fiber/v2"
@@ -46,17 +42,11 @@
 	identitySvc    service.IdentityAPIService
 	requiredScopes []string
 	store          CredStore
-<<<<<<< HEAD
+	onboarding     *service.Vehicle
 	Dbc            func() *db.ReaderWriter
 }
 
-func NewTeslaController(settings *config.Settings, logger *zerolog.Logger, teslaFleetAPISvc service.TeslaFleetAPIService, ddSvc service.DeviceDefinitionsAPIService, identitySvc service.IdentityAPIService, store CredStore, Dbc func() *db.ReaderWriter) *TeslaController {
-=======
-	onboarding     *service.Vehicle
-}
-
-func NewTeslaController(settings *config.Settings, logger *zerolog.Logger, teslaFleetAPISvc service.TeslaFleetAPIService, ddSvc service.DeviceDefinitionsAPIService, identitySvc service.IdentityAPIService, store CredStore, onboardingSvc *service.Vehicle) *TeslaController {
->>>>>>> f739314d
+func NewTeslaController(settings *config.Settings, logger *zerolog.Logger, teslaFleetAPISvc service.TeslaFleetAPIService, ddSvc service.DeviceDefinitionsAPIService, identitySvc service.IdentityAPIService, store CredStore, onboardingSvc *service.Vehicle, Dbc func() *db.ReaderWriter) *TeslaController {
 	var requiredScopes []string
 	if settings.TeslaRequiredScopes != "" {
 		requiredScopes = strings.Split(settings.TeslaRequiredScopes, ",")
@@ -70,11 +60,8 @@
 		identitySvc:    identitySvc,
 		requiredScopes: requiredScopes,
 		store:          store,
-<<<<<<< HEAD
+		onboarding:     onboardingSvc,
 		Dbc:            Dbc,
-=======
-		onboarding:     onboardingSvc,
->>>>>>> f739314d
 	}
 }
 
