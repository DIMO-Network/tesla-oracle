--- conflicted
+++ resolved
@@ -5,18 +5,11 @@
 )
 
 type Settings struct {
-<<<<<<< HEAD
-	LogLevel           string      `yaml:"LOG_LEVEL"`
-	Environment        string      `yaml:"ENVIRONMENT"`
-	MonPort            int         `yaml:"MON_PORT"`
-	GRPCPort           int         `yaml:"GRPC_PORT"`
-=======
 	Environment        string      `yaml:"ENVIRONMENT"`
 	Port               int         `yaml:"PORT"`
 	GRPCPort           int         `yaml:"GRPC_PORT"`
 	MonPort            int         `yaml:"MON_PORT"`
 	LogLevel           string      `yaml:"LOG_LEVEL"`
->>>>>>> 21749630
 	ChainID            int         `yaml:"CHAIN_ID"`
 	TopicContractEvent string      `yaml:"CONTRACT_EVENT_TOPIC"`
 	KafkaBrokers       string      `yaml:"KAFKA_BROKERS"`
