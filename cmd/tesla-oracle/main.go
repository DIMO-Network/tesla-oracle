--- conflicted
+++ resolved
@@ -87,24 +87,19 @@
 
 	group, gCtx := errgroup.WithContext(ctx)
 
-<<<<<<< HEAD
 	pdb := db.NewDbConnectionFromSettings(ctx, &settings.DB, true)
 	pdb.WaitForDB(logger)
 
+	riverClient, _, dbPool, err := createRiverClientWithWorkersAndPool(gCtx, logger, &settings, identityService, deviceDefinitionsService, &pdb, transactionsClient, walletService)
+	if err != nil {
+		logger.Fatal().Err(err).Msg("failed to create river client, workers and db pool")
+	}
+	defer dbPool.Close()
+
+	runRiver(gCtx, logger, riverClient, group)
+
 	monApp := createMonitoringServer()
-	webApp := app.App(&settings, &logger, pdb.DBS)
-=======
-	riverClient, _, dbPool, err := createRiverClientWithWorkersAndPool(gCtx, logger, &settings, identityService, deviceDefinitionsService, &pdb, transactionsClient, walletService)
-	if err != nil {
-		logger.Fatal().Err(err).Msg("failed to create river client, workers and db pool")
-	}
-	defer dbPool.Close()
-
-	runRiver(gCtx, logger, riverClient, group)
-
-	monApp := createMonitoringServer()
-	webApp := app.App(&settings, &logger, identityService, deviceDefinitionsService, onboardingService, riverClient, walletService, transactionsClient)
->>>>>>> f739314d
+	webApp := app.App(&settings, &logger, identityService, deviceDefinitionsService, onboardingService, riverClient, walletService, transactionsClient, pdb.DBS)
 
 	useLocalTLS := settings.Environment == "local" && settings.UseLocalTLS
 
@@ -114,17 +109,6 @@
 	logger.Info().Str("port", strconv.Itoa(settings.WebPort)).Msgf("Starting web server %d", settings.WebPort)
 	StartFiberApp(gCtx, webApp, ":"+strconv.Itoa(settings.WebPort), group, &logger, useLocalTLS)
 
-<<<<<<< HEAD
-	riverClient, _, dbPool, err := createRiverClientWithWorkersAndPool(gCtx, logger, &settings)
-	if err != nil {
-		logger.Fatal().Err(err).Msg("failed to create river client, workers and db pool")
-	}
-	defer dbPool.Close()
-
-	runRiver(gCtx, logger, riverClient, group)
-
-=======
->>>>>>> f739314d
 	teslaSvc := rpc.NewTeslaRPCService(pdb.DBS, &logger)
 	server := grpc.NewServer(
 		grpc.UnaryInterceptor(grpc_middleware.ChainUnaryServer(
